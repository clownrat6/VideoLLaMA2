--- conflicted
+++ resolved
@@ -16,11 +16,7 @@
     "torch==2.2.0", "torchvision==0.17.0", 
     "transformers==4.40.0", "tokenizers==0.19.1", 
     "deepspeed==0.13.1", "accelerate==0.26.1",
-<<<<<<< HEAD
-    "peft==0.5.0", "timm==1.0.3", "numpy==1.24.4",
-=======
     "peft==0.4.0", "timm==1.0.3", "numpy==1.24.4",
->>>>>>> c310ae30
     "decord==0.6.0", "imageio==2.34.0", "imageio-ffmpeg==0.4.9",
     "moviepy==1.0.3", "scenedetect==0.6.3",
     "opencv-python==4.7.0.72",
