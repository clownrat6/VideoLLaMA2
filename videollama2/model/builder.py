--- conflicted
+++ resolved
@@ -115,15 +115,6 @@
             if 'vicuna' in model_base.lower():
                 model = Videollama2LlamaForCausalLM.from_pretrained(model_base, low_cpu_mem_usage=True, config=cfg_pretrained, **kwargs)
             elif 'mistral' in model_base.lower():
-<<<<<<< HEAD
-=======
-                model = Videollama2MistralForCausalLM.from_pretrained(model_base, low_cpu_mem_usage=True, config=cfg_pretrained, **kwargs)
-            elif 'mixtral' in model_base.lower():
-                model = Videollama2MixtralForCausalLM.from_pretrained(model_base, low_cpu_mem_usage=True, config=cfg_pretrained, **kwargs)
-            elif 'qwen2' in model_base.lower():
-                model = Videollama2Qwen2ForCausalLM.from_pretrained(model_base, low_cpu_mem_usage=True, config=cfg_pretrained, **kwargs)
-            else:
->>>>>>> eac5db42
                 model = Videollama2MistralForCausalLM.from_pretrained(model_base, low_cpu_mem_usage=True, config=cfg_pretrained, **kwargs)
             elif 'mixtral' in model_base.lower():
                 model = Videollama2MixtralForCausalLM.from_pretrained(model_base, low_cpu_mem_usage=True, config=cfg_pretrained, **kwargs)
