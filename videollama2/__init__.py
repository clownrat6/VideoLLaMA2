import copy
from functools import partial

import torch

<<<<<<< HEAD
from .model import Videollama2LlamaForCausalLM, Videollama2MistralForCausalLM, Videollama2MixtralForCausalLM, Videollama2Qwen2ForCausalLM
=======
from .model import Videollama2LlamaForCausalLM, Videollama2MistralForCausalLM, Videollama2MixtralForCausalLM
>>>>>>> 4c5c87fe
from .model.builder import load_pretrained_model
from .conversation import conv_templates, SeparatorStyle
from .mm_utils import process_video, tokenizer_MMODAL_token, get_model_name_from_path, KeywordsStoppingCriteria
from .constants import NUM_FRAMES, DEFAULT_MMODAL_TOKEN, DEFAULT_MMODAL_START_TOKEN, DEFAULT_MMODAL_END_TOKEN, MMODAL_TOKEN_INDEX


def model_init(model_path=None):
    model_path = "DAMO-NLP-SG/VideoLLaMA2-7B" if model_path is None else model_path
    model_name = get_model_name_from_path(model_path)
    tokenizer, model, processor, context_len = load_pretrained_model(model_path, None, model_name)

    if tokenizer.unk_token is not None: 
        tokenizer.pad_token = tokenizer.unk_token

    num_frames = model.config.num_frames if hasattr(model.config, "num_frames") else NUM_FRAMES

    return model, partial(process_video, aspect_ratio=None, processor=processor, num_frames=num_frames), tokenizer


def infer(model, video, instruct, tokenizer, do_sample=False):
    """inference api of VideoLLaMA2 for video understanding.

    Args:
        model: VideoLLaMA2 model.
        video (torch.Tensor): video tensor (T, C, H, W).
        instruct (str): text instruction for understanding video.
        tokenizer: tokenizer.
        do_sample (bool): whether to sample.
    Returns:
        str: response of the model.
    """

    # 1. vision preprocess (load & transform image or video).
    tensor = [video.half().cuda()]
    modals = ["video"]

    # 2. text preprocess (tag process & generate prompt).
    modal_token = DEFAULT_MMODAL_TOKEN['VIDEO']
    modal_index = MMODAL_TOKEN_INDEX["VIDEO"]
    instruct = modal_token + '\n' + instruct

    conv = conv_templates["llama_2"].copy()
    conv.append_message(conv.roles[0], instruct)
    conv.append_message(conv.roles[1], None)
    prompt = conv.get_prompt()

    input_ids = tokenizer_MMODAL_token(prompt, tokenizer, modal_index, return_tensors='pt').unsqueeze(0).cuda()
    attention_masks = input_ids.ne(tokenizer.pad_token_id).long().cuda()

    # 3. generate response according to visual signals and prompts. 
    stop_str = conv.sep if conv.sep_style in [SeparatorStyle.SINGLE] else conv.sep2
    # keywords = ["<s>", "</s>"]
    keywords = [stop_str]
    stopping_criteria = KeywordsStoppingCriteria(keywords, tokenizer, input_ids)

    with torch.inference_mode():
        output_ids = model.generate(
            input_ids,
            attention_mask=attention_masks,
            images_or_videos=tensor,
            modal_list=modals,
            do_sample=do_sample,
            temperature=0.2 if do_sample else 0.0,
            max_new_tokens=1024,
            use_cache=True,
            stopping_criteria=[stopping_criteria],
            pad_token_id=tokenizer.eos_token_id,
        )

    outputs = tokenizer.batch_decode(output_ids, skip_special_tokens=True)[0].strip()

    return outputs


def x_infer(video, question, model, tokenizer, mode='vanilla', do_sample=False):
    if mode == 'mcqa':
        instruction = f'{question}\nAnswer with the option\'s letter from the given choices directly and only give the best option.'
        return infer(model=model, tokenizer=tokenizer, video=video, instruct=instruction, do_sample=do_sample)
    elif mode == 'openend':
        instruction = f'{question}\nAnswer the question using a single word or a short phrase with multiple words.'
        return infer(model=model, tokenizer=tokenizer, video=video, instruct=instruction, do_sample=do_sample)
    elif mode == 'vanilla':
        instruction = question
        return infer(model=model, tokenizer=tokenizer, video=video, instruct=instruction, do_sample=do_sample)<|MERGE_RESOLUTION|>--- conflicted
+++ resolved
@@ -3,11 +3,7 @@
 
 import torch
 
-<<<<<<< HEAD
 from .model import Videollama2LlamaForCausalLM, Videollama2MistralForCausalLM, Videollama2MixtralForCausalLM, Videollama2Qwen2ForCausalLM
-=======
-from .model import Videollama2LlamaForCausalLM, Videollama2MistralForCausalLM, Videollama2MixtralForCausalLM
->>>>>>> 4c5c87fe
 from .model.builder import load_pretrained_model
 from .conversation import conv_templates, SeparatorStyle
 from .mm_utils import process_video, tokenizer_MMODAL_token, get_model_name_from_path, KeywordsStoppingCriteria
@@ -24,10 +20,17 @@
 
     num_frames = model.config.num_frames if hasattr(model.config, "num_frames") else NUM_FRAMES
 
-    return model, partial(process_video, aspect_ratio=None, processor=processor, num_frames=num_frames), tokenizer
+    if 'vicuna' in model_name.lower():
+        version = 'v1'
+    elif 'qwen' in model_name.lower():
+        version = 'qwen'
+    else:
+        version = 'llama_2'
+
+    return model, partial(process_video, aspect_ratio=None, processor=processor, num_frames=num_frames), tokenizer, version
 
 
-def infer(model, video, instruct, tokenizer, do_sample=False):
+def infer(model, video, instruct, tokenizer, do_sample=False, version='llama_2'):
     """inference api of VideoLLaMA2 for video understanding.
 
     Args:
